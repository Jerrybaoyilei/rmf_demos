--- conflicted
+++ resolved
@@ -14,14 +14,6 @@
     args_without_ros = rclpy.utilities.remove_ros_args(argv)
 
     parser = argparse.ArgumentParser()
-<<<<<<< HEAD
-    parser.add_argument('-p', '--pickup', default='pantry', help='Start waypoint')
-    parser.add_argument('-pd', '--pickup_dispenser', default='coke_dispenser', help='Pickup dispenser name')
-    parser.add_argument('-d', '--dropoff', default='hardware_2', help='Finish waypoint')
-    parser.add_argument('-dd', '--dropoff_dispenser', default='coke_ingestor', help='Dropoff dispenser name')
-    parser.add_argument('-i', '--task-id', help='Task ID', default='', type=str)
-    parser.add_argument('-r', '--robot-type', help='Type of robot', default='magni')
-=======
     parser.add_argument('-p',
                         '--pickup', default='pantry', help='Start waypoint')
     parser.add_argument('-pd',
@@ -38,7 +30,6 @@
                         '--task-id', help='Task ID', default='', type=str)
     parser.add_argument('-r',
                         '--robot-type', help='Type of robot', default='magni')
->>>>>>> 0db4b396
 
     args = parser.parse_args(args_without_ros[1:])
 
